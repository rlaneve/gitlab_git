# Gitlab::Git::Commit is a wrapper around native Grit::Repository object
# We dont want to use grit objects inside app/
# It helps us easily migrate to rugged in future
require_relative 'encoding_herlper'

module Gitlab
  module Git
    class Repository
      include Gitlab::Git::Popen

      class NoRepository < StandardError; end

      # Default branch in the repository
      attr_accessor :root_ref

      # Full path to repo
      attr_reader :path

      # Directory name of repo
      attr_reader :name

      # Grit repo object
      attr_reader :grit

      # Rugged repo object
      attr_reader :rugged

      def initialize(path)
        @path = path
        @name = path.split("/").last
        @root_ref = discover_default_branch
      end

      def grit
        @grit ||= Grit::Repo.new(path)
      rescue Grit::NoSuchPathError
        raise NoRepository.new('no repository for such path')
      end

      # Alias to old method for compatibility
      def raw
        grit
      end

      def rugged
        @rugged ||= Rugged::Repository.new(path)
      rescue Rugged::RepositoryError, Rugged::OSError
        raise NoRepository.new('no repository for such path')
      end

      # Returns an Array of branch names
      # sorted by name ASC
      def branch_names
        branches.map(&:name)
      end

      # Returns an Array of Branches
      def branches
        rugged.refs.select do |ref|
          ref.name =~ /\Arefs\/heads/
        end.map do |rugged_ref|
          Branch.new(rugged_ref.name, rugged_ref.target)
        end.sort_by(&:name)
      end

      # Returns an Array of tag names
      def tag_names
        tags.map(&:name)
      end

      # Returns an Array of Tags
      def tags
        rugged.refs.select do |ref|
          ref.name =~ /\Arefs\/tags/
        end.map do |rugged_ref|
          Tag.new(rugged_ref.name, rugged_ref.target)
        end.sort_by(&:name)
      end

      # Returns an Array of branch and tag names
      def ref_names
        branch_names + tag_names
      end

      # Deprecated. Will be removed in 5.2
      def heads
        @heads ||= grit.heads.sort_by(&:name)
      end

      def has_commits?
        !empty?
      end

      def empty?
        rugged.empty?
      end

      def repo_exists?
        !!rugged
      end

      # Discovers the default branch based on the repository's available branches
      #
      # - If no branches are present, returns nil
      # - If one branch is present, returns its name
      # - If two or more branches are present, returns current HEAD or master or first branch
      def discover_default_branch
        if branch_names.length == 0
          nil
        elsif branch_names.length == 1
          branch_names.first
        elsif rugged_head && branch_names.include?(Ref.extract_branch_name(rugged_head.name))
          Ref.extract_branch_name(rugged_head.name)
        elsif branch_names.include?("master")
          "master"
        else
          branch_names.first
        end
      end

      def rugged_head
        rugged.head
      rescue Rugged::ReferenceError
        nil
      end

      # Archive Project to .tar.gz
      #
      # Already packed repo archives stored at
      # app_root/tmp/repositories/project_name/project_name-commit-id.tag.gz
      #
      def archive_repo(ref, storage_path, format = "tar.gz")
        ref = ref || self.root_ref
        commit = Gitlab::Git::Commit.find(self, ref)
        return nil unless commit

        extension = nil
        git_archive_format = nil
        pipe_cmd = nil

        case format
        when "tar.bz2", "tbz", "tbz2", "tb2", "bz2"
          extension = ".tar.bz2"
          pipe_cmd = %W(bzip2)
        when "tar"
          extension = ".tar"
          pipe_cmd = %W(cat)
        when "zip"
          extension = ".zip"
          git_archive_format = "zip"
          pipe_cmd = %W(cat)
        else
          # everything else should fall back to tar.gz
          extension = ".tar.gz"
          git_archive_format = nil
<<<<<<< HEAD
          pipe_cmd = "gzip -n"
=======
          pipe_cmd = %W(gzip)
>>>>>>> ed29c4b2
        end

        # Build file path
        file_name = self.name.gsub("\.git", "") + "-" + commit.id.to_s + extension
        file_path = File.join(storage_path, self.name, file_name)

        # Put files into a directory before archiving
        prefix = File.basename(self.name) + "/"

        # Create file if not exists
        unless File.exists?(file_path)
          FileUtils.mkdir_p File.dirname(file_path)
          file = self.grit.archive_to_file(ref, prefix, file_path, git_archive_format, pipe_cmd)
        end

        file_path
      end

      # Return repo size in megabytes
      def size
        size = popen(%W(du -s), path).first.strip.to_i
        (size.to_f / 1024).round(2)
      end

      def search_files(query, ref = nil)
        if ref.nil? || ref == ""
          ref = root_ref
        end

        greps = grit.grep(query, 3, ref)

        greps.map do |grep|
          Gitlab::Git::BlobSnippet.new(ref, grep.content, grep.startline, grep.filename)
        end
      end

      # Delegate log to Grit method
      #
      # Usage.
      #   repo.log(
      #     ref: 'master',
      #     path: 'app/models',
      #     limit: 10,
      #     offset: 5,
      #   )
      #
      def log(options)
        default_options = {
          limit: 10,
          offset: 0,
          path: nil,
          ref: root_ref,
          follow: false
        }

        options = default_options.merge(options)

        grit.log(
          options[:ref] || root_ref,
          options[:path],
          max_count: options[:limit].to_i,
          skip: options[:offset].to_i,
          follow: options[:follow]
        )
      end

      # Delegate commits_between to Grit method
      #
      def commits_between(from, to)
        grit.commits_between(from, to)
      end

      def merge_base_commit(from, to)
        grit.git.native(:merge_base, {}, [to, from]).strip
      end

      def diff(from, to, *paths)
        grit.diff(from, to, *paths)
      end

      # Returns commits collection
      #
      # Ex.
      #   repo.find_commits(
      #     ref: 'master',
      #     max_count: 10,
      #     skip: 5,
      #     order: :date
      #   )
      #
      #   +options+ is a Hash of optional arguments to git
      #     :ref is the ref from which to begin (SHA1 or name)
      #     :contains is the commit contained by the refs from which to begin (SHA1 or name)
      #     :max_count is the maximum number of commits to fetch
      #     :skip is the number of commits to skip
      #     :order is the commits order and allowed value is :date(default) or :topo
      #
      def find_commits(options = {})
        actual_options = options.dup

        allowed_options = [:ref, :max_count, :skip, :contains, :order]

        actual_options.keep_if do |key, value|
          allowed_options.include?(key)
        end

        default_options = {pretty: 'raw', order: :date}

        actual_options = default_options.merge(actual_options)

        order = actual_options.delete(:order)

        case order
        when :date
          actual_options[:date_order] = true
        when :topo
          actual_options[:topo_order] = true
        end

        ref = actual_options.delete(:ref)

        containing_commit = actual_options.delete(:contains)

        args = []

        if ref
          args.push(ref)
        elsif containing_commit
          args.push(*branch_names_contains(containing_commit))
        else
          actual_options[:all] = true
        end

        output = grit.git.native(:rev_list, actual_options, *args)

        Grit::Commit.list_from_string(grit, output).map do |commit|
          Gitlab::Git::Commit.decorate(commit)
        end
      rescue Grit::GitRuby::Repository::NoSuchShaFound
        []
      end

      # Returns branch names collection that contains the special commit(SHA1 or name)
      #
      # Ex.
      #   repo.branch_names_contains('master')
      #
      def branch_names_contains(commit)
        output = grit.git.native(:branch, {contains: true}, commit)

        # Fix encoding issue
        output = EncodingHelper::encode!(output)

        # The output is expected as follow
        #   fix-aaa
        #   fix-bbb
        # * master
        output.scan(/[^* \n]+/)
      end

      # Get refs hash which key is SHA1
      # and value is ref object(Grit::Head or Grit::Remote or Grit::Tag)
      def refs_hash
        # Initialize only when first call
        if @refs_hash.nil?
          @refs_hash = Hash.new { |h, k| h[k] = [] }

          grit.refs.each do |r|
            @refs_hash[r.commit.id] << r
          end
        end
        @refs_hash
      end

      # Lookup for rugged object by oid
      def lookup(oid)
        rugged.lookup(oid)
      end

      # Return hash with submodules info for this repository
      #
      # Ex.
      #   {
      #     "rack"  => {
      #       "id" => "c67be4624545b4263184c4a0e8f887efd0a66320",
      #       "path" => "rack",
      #       "url" => "git://github.com/chneukirchen/rack.git"
      #     },
      #     "encoding" => {
      #       "id" => ....
      #     }
      #   }
      #
      def submodules(ref)
        Grit::Submodule.config(grit, ref)
      end
    end
  end
end<|MERGE_RESOLUTION|>--- conflicted
+++ resolved
@@ -153,11 +153,7 @@
           # everything else should fall back to tar.gz
           extension = ".tar.gz"
           git_archive_format = nil
-<<<<<<< HEAD
-          pipe_cmd = "gzip -n"
-=======
-          pipe_cmd = %W(gzip)
->>>>>>> ed29c4b2
+          pipe_cmd = %W(gzip -n)
         end
 
         # Build file path
